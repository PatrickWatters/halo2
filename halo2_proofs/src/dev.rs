//! Tools for developing circuits.

use std::collections::HashMap;
use std::collections::HashSet;
use std::iter;
use std::ops::{Add, Mul, Neg, Range};

use blake2b_simd::blake2b;
use ff::Field;
use ff::FromUniformBytes;

use crate::plonk::permutation::keygen::Assembly;
use crate::{
    circuit,
    plonk::{
        permutation,
        sealed::{self, SealedPhase},
        Advice, Any, Assigned, Assignment, Challenge, Circuit, Column, ConstraintSystem, Error,
        Expression, FirstPhase, Fixed, FloorPlanner, Instance, Phase, Selector,
    },
};

use crate::multicore::{
    IndexedParallelIterator, IntoParallelIterator, IntoParallelRefIterator, ParallelIterator,
    ParallelSliceMut,
};

pub mod metadata;
use metadata::Column as ColumnMetadata;
mod util;

mod failure;
pub use failure::{FailureLocation, VerifyFailure};

pub mod cost;
pub use cost::CircuitCost;

#[cfg(feature = "cost-estimator")]
pub mod cost_model;

mod gates;
pub use gates::CircuitGates;

mod tfp;
pub use tfp::TracingFloorPlanner;

#[cfg(feature = "dev-graph")]
mod graph;

#[cfg(feature = "dev-graph")]
#[cfg_attr(docsrs, doc(cfg(feature = "dev-graph")))]
pub use graph::{circuit_dot_graph, layout::CircuitLayout};

#[derive(Debug)]
struct Region {
    /// The name of the region. Not required to be unique.
    name: String,
    /// The columns involved in this region.
    columns: HashSet<Column<Any>>,
    /// The rows that this region starts and ends on, if known.
    rows: Option<(usize, usize)>,
    /// The selectors that have been enabled in this region. All other selectors are by
    /// construction not enabled.
    enabled_selectors: HashMap<Selector, Vec<usize>>,
    /// Annotations given to Advice, Fixed or Instance columns within a region context.
    annotations: HashMap<ColumnMetadata, String>,
    /// The cells assigned in this region. We store this as a `Vec` so that if any cells
    /// are double-assigned, they will be visibly darker.
    cells: HashMap<(Column<Any>, usize), usize>,
}

impl Region {
    fn update_extent(&mut self, column: Column<Any>, row: usize) {
        self.columns.insert(column);

        // The region start is the earliest row assigned to.
        // The region end is the latest row assigned to.
        let (mut start, mut end) = self.rows.unwrap_or((row, row));
        if row < start {
            // The first row assigned was not at start 0 within the region.
            start = row;
        }
        if row > end {
            end = row;
        }
        self.rows = Some((start, end));
    }
}

/// The value of a particular cell within the circuit.
#[derive(Clone, Copy, Debug, PartialEq, Eq)]
pub enum CellValue<F: Field> {
    /// An unassigned cell.
    Unassigned,
    /// A cell that has been assigned a value.
    Assigned(F),
    /// A unique poisoned cell.
    Poison(usize),
}

/// A value within an expression.
#[derive(Clone, Copy, Debug, PartialEq, Eq, Ord, PartialOrd)]
enum Value<F: Field> {
    Real(F),
    Poison,
}

impl<F: Field> From<CellValue<F>> for Value<F> {
    fn from(value: CellValue<F>) -> Self {
        match value {
            // Cells that haven't been explicitly assigned to, default to zero.
            CellValue::Unassigned => Value::Real(F::ZERO),
            CellValue::Assigned(v) => Value::Real(v),
            CellValue::Poison(_) => Value::Poison,
        }
    }
}

impl<F: Field> Neg for Value<F> {
    type Output = Self;

    fn neg(self) -> Self::Output {
        match self {
            Value::Real(a) => Value::Real(-a),
            _ => Value::Poison,
        }
    }
}

impl<F: Field> Add for Value<F> {
    type Output = Self;

    fn add(self, rhs: Self) -> Self::Output {
        match (self, rhs) {
            (Value::Real(a), Value::Real(b)) => Value::Real(a + b),
            _ => Value::Poison,
        }
    }
}

impl<F: Field> Mul for Value<F> {
    type Output = Self;

    fn mul(self, rhs: Self) -> Self::Output {
        match (self, rhs) {
            (Value::Real(a), Value::Real(b)) => Value::Real(a * b),
            // If poison is multiplied by zero, then we treat the poison as unconstrained
            // and we don't propagate it.
            (Value::Real(x), Value::Poison) | (Value::Poison, Value::Real(x))
                if x.is_zero_vartime() =>
            {
                Value::Real(F::ZERO)
            }
            _ => Value::Poison,
        }
    }
}

impl<F: Field> Mul<F> for Value<F> {
    type Output = Self;

    fn mul(self, rhs: F) -> Self::Output {
        match self {
            Value::Real(lhs) => Value::Real(lhs * rhs),
            // If poison is multiplied by zero, then we treat the poison as unconstrained
            // and we don't propagate it.
            Value::Poison if rhs.is_zero_vartime() => Value::Real(F::ZERO),
            _ => Value::Poison,
        }
    }
}

/// A test prover for debugging circuits.
///
/// The normal proving process, when applied to a buggy circuit implementation, might
/// return proofs that do not validate when they should, but it can't indicate anything
/// other than "something is invalid". `MockProver` can be used to figure out _why_ these
/// are invalid: it stores all the private inputs along with the circuit internals, and
/// then checks every constraint manually.
///
/// # Examples
///
/// ```
/// use halo2_proofs::{
///     circuit::{Layouter, SimpleFloorPlanner, Value},
///     dev::{FailureLocation, MockProver, VerifyFailure},
///     plonk::{Advice, Any, Circuit, Column, ConstraintSystem, Error, Selector},
///     poly::Rotation,
/// };
/// use ff::PrimeField;
/// use halo2curves::pasta::Fp;
/// const K: u32 = 5;
///
/// #[derive(Copy, Clone)]
/// struct MyConfig {
///     a: Column<Advice>,
///     b: Column<Advice>,
///     c: Column<Advice>,
///     s: Selector,
/// }
///
/// #[derive(Clone, Default)]
/// struct MyCircuit {
///     a: Value<u64>,
///     b: Value<u64>,
/// }
///
/// impl<F: PrimeField> Circuit<F> for MyCircuit {
///     type Config = MyConfig;
///     type FloorPlanner = SimpleFloorPlanner;
///     #[cfg(feature = "circuit-params")]
///     type Params = ();
///
///     fn without_witnesses(&self) -> Self {
///         Self::default()
///     }
///
///     fn configure(meta: &mut ConstraintSystem<F>) -> MyConfig {
///         let a = meta.advice_column();
///         let b = meta.advice_column();
///         let c = meta.advice_column();
///         let s = meta.selector();
///
///         meta.create_gate("R1CS constraint", |meta| {
///             let a = meta.query_advice(a, Rotation::cur());
///             let b = meta.query_advice(b, Rotation::cur());
///             let c = meta.query_advice(c, Rotation::cur());
///             let s = meta.query_selector(s);
///
///             // BUG: Should be a * b - c
///             Some(("buggy R1CS", s * (a * b + c)))
///         });
///
///         MyConfig { a, b, c, s }
///     }
///
///     fn synthesize(&self, config: MyConfig, mut layouter: impl Layouter<F>) -> Result<(), Error> {
///         layouter.assign_region(|| "Example region", |mut region| {
///             config.s.enable(&mut region, 0)?;
///             region.assign_advice(|| "a", config.a, 0, || {
///                 self.a.map(F::from)
///             })?;
///             region.assign_advice(|| "b", config.b, 0, || {
///                 self.b.map(F::from)
///             })?;
///             region.assign_advice(|| "c", config.c, 0, || {
///                 (self.a * self.b).map(F::from)
///             })?;
///             Ok(())
///         })
///     }
/// }
///
/// // Assemble the private inputs to the circuit.
/// let circuit = MyCircuit {
///     a: Value::known(2),
///     b: Value::known(4),
/// };
///
/// // This circuit has no public inputs.
/// let instance = vec![];
///
/// let prover = MockProver::<Fp>::run(K, &circuit, instance).unwrap();
/// assert_eq!(
///     prover.verify(),
///     Err(vec![VerifyFailure::ConstraintNotSatisfied {
///         constraint: ((0, "R1CS constraint").into(), 0, "buggy R1CS").into(),
///         location: FailureLocation::InRegion {
///             region: (0, "Example region").into(),
///             offset: 0,
///         },
///         cell_values: vec![
///             (((Any::advice(), 0).into(), 0).into(), "0x2".to_string()),
///             (((Any::advice(), 1).into(), 0).into(), "0x4".to_string()),
///             (((Any::advice(), 2).into(), 0).into(), "0x8".to_string()),
///         ],
///     }])
/// );
///
/// // If we provide a too-small K, we get a panic.
/// use std::panic;
/// let result = panic::catch_unwind(|| {
///     MockProver::<Fp>::run(2, &circuit, vec![]).unwrap_err()
/// });
/// assert_eq!(
///     result.unwrap_err().downcast_ref::<String>().unwrap(),
///     "n=4, minimum_rows=8, k=2"
/// );
/// ```
#[derive(Debug)]
pub struct MockProver<F: Field> {
    k: u32,
    n: u32,
    cs: ConstraintSystem<F>,

    /// The regions in the circuit.
    regions: Vec<Region>,
    /// The current region being assigned to. Will be `None` after the circuit has been
    /// synthesized.
    current_region: Option<Region>,

    // The fixed cells in the circuit, arranged as [column][row].
    fixed: Vec<Vec<CellValue<F>>>,
    // The advice cells in the circuit, arranged as [column][row].
    advice: Vec<Vec<CellValue<F>>>,
    // The instance cells in the circuit, arranged as [column][row].
    instance: Vec<Vec<InstanceValue<F>>>,

    selectors: Vec<Vec<bool>>,

    challenges: Vec<F>,

    permutation: permutation::keygen::Assembly,

    // A range of available rows for assignment and copies.
    usable_rows: Range<usize>,

    current_phase: sealed::Phase,
}

/// Instance Value
#[derive(Debug, Clone, PartialEq, Eq)]
pub enum InstanceValue<F: Field> {
    /// Assigned instance value
    Assigned(F),
    /// Padding
    Padding,
}

impl<F: Field> InstanceValue<F> {
    fn value(&self) -> F {
        match self {
            InstanceValue::Assigned(v) => *v,
            InstanceValue::Padding => F::ZERO,
        }
    }
}

impl<F: Field> MockProver<F> {
    fn in_phase<P: Phase>(&self, phase: P) -> bool {
        self.current_phase == phase.to_sealed()
    }
}

impl<F: Field> Assignment<F> for MockProver<F> {
    fn enter_region<NR, N>(&mut self, name: N)
    where
        NR: Into<String>,
        N: FnOnce() -> NR,
    {
        if !self.in_phase(FirstPhase) {
            return;
        }

        assert!(self.current_region.is_none());
        self.current_region = Some(Region {
            name: name().into(),
            columns: HashSet::default(),
            rows: None,
            annotations: HashMap::default(),
            enabled_selectors: HashMap::default(),
            cells: HashMap::default(),
        });
    }

    fn exit_region(&mut self) {
        if !self.in_phase(FirstPhase) {
            return;
        }

        self.regions.push(self.current_region.take().unwrap());
    }

    fn annotate_column<A, AR>(&mut self, annotation: A, column: Column<Any>)
    where
        A: FnOnce() -> AR,
        AR: Into<String>,
    {
        if !self.in_phase(FirstPhase) {
            return;
        }

        if let Some(region) = self.current_region.as_mut() {
            region
                .annotations
                .insert(ColumnMetadata::from(column), annotation().into());
        }
    }

    fn enable_selector<A, AR>(&mut self, _: A, selector: &Selector, row: usize) -> Result<(), Error>
    where
        A: FnOnce() -> AR,
        AR: Into<String>,
    {
        if !self.in_phase(FirstPhase) {
            return Ok(());
        }

        assert!(
            self.usable_rows.contains(&row),
            "row={} not in usable_rows={:?}, k={}",
            row,
            self.usable_rows,
            self.k,
        );

        // Track that this selector was enabled. We require that all selectors are enabled
        // inside some region (i.e. no floating selectors).
        self.current_region
            .as_mut()
            .unwrap()
            .enabled_selectors
            .entry(*selector)
            .or_default()
            .push(row);

        self.selectors[selector.0][row] = true;

        Ok(())
    }

    fn query_instance(
        &self,
        column: Column<Instance>,
        row: usize,
    ) -> Result<circuit::Value<F>, Error> {
        assert!(
            self.usable_rows.contains(&row),
            "row={}, usable_rows={:?}, k={}",
            row,
            self.usable_rows,
            self.k,
        );

        Ok(self
            .instance
            .get(column.index())
            .and_then(|column| column.get(row))
            .map(|v| circuit::Value::known(v.value()))
            .expect("bound failure"))
    }

    fn assign_advice<V, VR, A, AR>(
        &mut self,
        _: A,
        column: Column<Advice>,
        row: usize,
        to: V,
    ) -> Result<(), Error>
    where
        V: FnOnce() -> circuit::Value<VR>,
        VR: Into<Assigned<F>>,
        A: FnOnce() -> AR,
        AR: Into<String>,
    {
        if self.in_phase(FirstPhase) {
            assert!(
                self.usable_rows.contains(&row),
                "row={}, usable_rows={:?}, k={}",
                row,
                self.usable_rows,
                self.k,
            );

            if let Some(region) = self.current_region.as_mut() {
                region.update_extent(column.into(), row);
                region
                    .cells
                    .entry((column.into(), row))
                    .and_modify(|count| *count += 1)
                    .or_default();
            }
        }

        match to().into_field().evaluate().assign() {
            Ok(to) => {
                let value = self
                    .advice
                    .get_mut(column.index())
                    .and_then(|v| v.get_mut(row))
                    .expect("bounds failure");
                *value = CellValue::Assigned(to);
            }
            Err(err) => {
                // Propagate `assign` error if the column is in current phase.
                if self.in_phase(column.column_type().phase) {
                    return Err(err);
                }
            }
        }

        Ok(())
    }

    fn assign_fixed<V, VR, A, AR>(
        &mut self,
        _: A,
        column: Column<Fixed>,
        row: usize,
        to: V,
    ) -> Result<(), Error>
    where
        V: FnOnce() -> circuit::Value<VR>,
        VR: Into<Assigned<F>>,
        A: FnOnce() -> AR,
        AR: Into<String>,
    {
        if !self.in_phase(FirstPhase) {
            return Ok(());
        }

        assert!(
            self.usable_rows.contains(&row),
            "row={}, usable_rows={:?}, k={}",
            row,
            self.usable_rows,
            self.k,
        );

        if let Some(region) = self.current_region.as_mut() {
            region.update_extent(column.into(), row);
            region
                .cells
                .entry((column.into(), row))
                .and_modify(|count| *count += 1)
                .or_default();
        }

        *self
            .fixed
            .get_mut(column.index())
            .and_then(|v| v.get_mut(row))
            .expect("bounds failure") = CellValue::Assigned(to().into_field().evaluate().assign()?);

        Ok(())
    }

    fn copy(
        &mut self,
        left_column: Column<Any>,
        left_row: usize,
        right_column: Column<Any>,
        right_row: usize,
    ) -> Result<(), crate::plonk::Error> {
        if !self.in_phase(FirstPhase) {
            return Ok(());
        }

        assert!(
            self.usable_rows.contains(&left_row) && self.usable_rows.contains(&right_row),
            "left_row={}, right_row={}, usable_rows={:?}, k={}",
            left_row,
            right_row,
            self.usable_rows,
            self.k,
        );

        self.permutation
            .copy(left_column, left_row, right_column, right_row)
    }

    fn fill_from_row(
        &mut self,
        col: Column<Fixed>,
        from_row: usize,
        to: circuit::Value<Assigned<F>>,
    ) -> Result<(), Error> {
        if !self.in_phase(FirstPhase) {
            return Ok(());
        }

        assert!(
            self.usable_rows.contains(&from_row),
            "row={}, usable_rows={:?}, k={}",
            from_row,
            self.usable_rows,
            self.k,
        );

        for row in self.usable_rows.clone().skip(from_row) {
            self.assign_fixed(|| "", col, row, || to)?;
        }

        Ok(())
    }

    fn get_challenge(&self, challenge: Challenge) -> circuit::Value<F> {
        if self.current_phase <= challenge.phase {
            return circuit::Value::unknown();
        }

        circuit::Value::known(self.challenges[challenge.index()])
    }

    fn push_namespace<NR, N>(&mut self, _: N)
    where
        NR: Into<String>,
        N: FnOnce() -> NR,
    {
        // TODO: Do something with namespaces :)
    }

    fn pop_namespace(&mut self, _: Option<String>) {
        // TODO: Do something with namespaces :)
    }
}

impl<F: FromUniformBytes<64> + Ord> MockProver<F> {
    /// Runs a synthetic keygen-and-prove operation on the given circuit, collecting data
    /// about the constraints and their assignments.
    pub fn run<ConcreteCircuit: Circuit<F>>(
        k: u32,
        circuit: &ConcreteCircuit,
        instance: Vec<Vec<F>>,
    ) -> Result<Self, Error> {
        let n = 1 << k;

        let mut cs = ConstraintSystem::default();
        #[cfg(feature = "circuit-params")]
        let config = ConcreteCircuit::configure_with_params(&mut cs, circuit.params());
        #[cfg(not(feature = "circuit-params"))]
        let config = ConcreteCircuit::configure(&mut cs);
        #[cfg(feature = "mv-lookup")]
        let cs = cs.chunk_lookups();
        let cs = cs;

        assert!(
            n >= cs.minimum_rows(),
            "n={}, minimum_rows={}, k={}",
            n,
            cs.minimum_rows(),
            k,
        );

        assert_eq!(instance.len(), cs.num_instance_columns);

        let instance = instance
            .into_iter()
            .map(|instance| {
                assert!(
                    instance.len() <= n - (cs.blinding_factors() + 1),
                    "instance.len={}, n={}, cs.blinding_factors={}",
                    instance.len(),
                    n,
                    cs.blinding_factors()
                );

                let mut instance_values = vec![InstanceValue::Padding; n];
                for (idx, value) in instance.into_iter().enumerate() {
                    instance_values[idx] = InstanceValue::Assigned(value);
                }

                instance_values
            })
            .collect::<Vec<_>>();

        // Fixed columns contain no blinding factors.
        let fixed = vec![vec![CellValue::Unassigned; n]; cs.num_fixed_columns];
        let selectors = vec![vec![false; n]; cs.num_selectors];
        // Advice columns contain blinding factors.
        let blinding_factors = cs.blinding_factors();
        let usable_rows = n - (blinding_factors + 1);
        let advice = vec![
            {
                let mut column = vec![CellValue::Unassigned; n];
                // Poison unusable rows.
                for (i, cell) in column.iter_mut().enumerate().skip(usable_rows) {
                    *cell = CellValue::Poison(i);
                }
                column
            };
            cs.num_advice_columns
        ];
        let permutation = permutation::keygen::Assembly::new(n, &cs.permutation);
        let constants = cs.constants.clone();

        // Use hash chain to derive deterministic challenges for testing
        let challenges = {
            let mut hash: [u8; 64] = blake2b(b"Halo2-MockProver").as_bytes().try_into().unwrap();
            iter::repeat_with(|| {
                hash = blake2b(&hash).as_bytes().try_into().unwrap();
                F::from_uniform_bytes(&hash)
            })
            .take(cs.num_challenges)
            .collect()
        };

        let mut prover = MockProver {
            k,
            n: n as u32,
            cs,
            regions: vec![],
            current_region: None,
            fixed,
            advice,
            instance,
            selectors,
            challenges,
            permutation,
            usable_rows: 0..usable_rows,
            current_phase: FirstPhase.to_sealed(),
        };

        for current_phase in prover.cs.phases() {
            prover.current_phase = current_phase;
            ConcreteCircuit::FloorPlanner::synthesize(
                &mut prover,
                circuit,
                config.clone(),
                constants.clone(),
            )?;
        }

        let (cs, selector_polys) = prover.cs.compress_selectors(prover.selectors.clone());
        prover.cs = cs;
        prover.fixed.extend(selector_polys.into_iter().map(|poly| {
            let mut v = vec![CellValue::Unassigned; n];
            for (v, p) in v.iter_mut().zip(&poly[..]) {
                *v = CellValue::Assigned(*p);
            }
            v
        }));

        #[cfg(feature = "thread-safe-region")]
        prover.permutation.build_ordered_mapping();

        Ok(prover)
    }

    /// Return the content of an advice column as assigned by the circuit.
    pub fn advice_values(&self, column: Column<Advice>) -> &[CellValue<F>] {
        &self.advice[column.index()]
    }

    /// Return the content of a fixed column as assigned by the circuit.
    pub fn fixed_values(&self, column: Column<Fixed>) -> &[CellValue<F>] {
        &self.fixed[column.index()]
    }

    /// Returns `Ok(())` if this `MockProver` is satisfied, or a list of errors indicating
    /// the reasons that the circuit is not satisfied.
    /// Constraints and lookup are checked at `usable_rows`, parallelly.
    pub fn verify(&self) -> Result<(), Vec<VerifyFailure>> {
        self.verify_at_rows(self.usable_rows.clone(), self.usable_rows.clone())
    }

    /// Returns `Ok(())` if this `MockProver` is satisfied, or a list of errors indicating
    /// the reasons that the circuit is not satisfied.
<<<<<<< HEAD
    /// Constraints are only checked at `gate_row_ids`,
    /// and lookup inputs are only checked at `lookup_input_row_ids`
    pub fn verify_at_rows<I: Clone + Iterator<Item = usize>>(
        &self,
        gate_row_ids: I,
        lookup_input_row_ids: I,
    ) -> Result<(), Vec<VerifyFailure>> {
        let n = self.n as i32;

        // check all the row ids are valid
        for row_id in gate_row_ids.clone() {
            if !self.usable_rows.contains(&row_id) {
                panic!("invalid gate row id {}", row_id)
            }
        }
        for row_id in lookup_input_row_ids.clone() {
            if !self.usable_rows.contains(&row_id) {
                panic!("invalid lookup row id {}", row_id)
            }
        }

        // Check that within each region, all cells used in instantiated gates have been
        // assigned to.
        let selector_errors = self.regions.iter().enumerate().flat_map(|(r_i, r)| {
            r.enabled_selectors.iter().flat_map(move |(selector, at)| {
                // Find the gates enabled by this selector
                self.cs
                    .gates
                    .iter()
                    // Assume that if a queried selector is enabled, the user wants to use the
                    // corresponding gate in some way.
                    //
                    // TODO: This will trip up on the reverse case, where leaving a selector
                    // un-enabled keeps a gate enabled. We could alternatively require that
                    // every selector is explicitly enabled or disabled on every row? But that
                    // seems messy and confusing.
                    .enumerate()
                    .filter(move |(_, g)| g.queried_selectors().contains(selector))
                    .flat_map(move |(gate_index, gate)| {
                        at.iter().flat_map(move |selector_row| {
                            // Selectors are queried with no rotation.
                            let gate_row = *selector_row as i32;

                            gate.queried_cells().iter().filter_map(move |cell| {
                                // Determine where this cell should have been assigned.
                                let cell_row = ((gate_row + n + cell.rotation.0) % n) as usize;

                                match cell.column.column_type() {
                                    Any::Instance => {
                                        // Handle instance cells, which are not in the region.
                                        let instance_value =
                                            &self.instance[cell.column.index()][cell_row];
                                        match instance_value {
                                            InstanceValue::Assigned(_) => None,
                                            _ => Some(VerifyFailure::InstanceCellNotAssigned {
                                                gate: (gate_index, gate.name()).into(),
                                                region: (r_i, r.name.clone()).into(),
                                                gate_offset: *selector_row,
                                                column: cell.column.try_into().unwrap(),
                                                row: cell_row,
                                            }),
                                        }
                                    }
                                    _ => {
                                        // Check that it was assigned!
                                        if r.cells.contains_key(&(cell.column, cell_row)) {
                                            None
                                        } else {
                                            Some(VerifyFailure::CellNotAssigned {
                                                gate: (gate_index, gate.name()).into(),
                                                region: (
                                                    r_i,
                                                    r.name.clone(),
                                                    r.annotations.clone(),
                                                )
                                                    .into(),
                                                gate_offset: *selector_row,
                                                column: cell.column,
                                                offset: cell_row as isize
                                                    - r.rows.unwrap().0 as isize,
                                            })
                                        }
                                    }
                                }
                            })
                        })
                    })
            })
        });

        // Check that all gates are satisfied for all rows.
        let gate_errors =
            self.cs
                .gates
                .iter()
                .enumerate()
                .flat_map(|(gate_index, gate)| {
                    let blinding_rows =
                        (self.n as usize - (self.cs.blinding_factors() + 1))..(self.n as usize);
                    (gate_row_ids
                        .clone()
                        .chain(blinding_rows.into_iter()))
                    .flat_map(move |row| {
                        let row = row as i32 + n;
                        gate.polynomials().iter().enumerate().filter_map(
                            move |(poly_index, poly)| match poly.evaluate_lazy(
                                &|scalar| Value::Real(scalar),
                                &|_| panic!("virtual selectors are removed during optimization"),
                                &util::load(n, row, &self.cs.fixed_queries, &self.fixed),
                                &util::load(n, row, &self.cs.advice_queries, &self.advice),
                                &util::load_instance(
                                    n,
                                    row,
                                    &self.cs.instance_queries,
                                    &self.instance,
                                ),
                                &|challenge| Value::Real(self.challenges[challenge.index()]),
                                &|a| -a,
                                &|a, b| a + b,
                                &|a, b| a * b,
                                &|a, scalar| a * scalar,
                                &Value::Real(F::ZERO),
                            ) {
                                Value::Real(x) if x.is_zero_vartime() => None,
                                Value::Real(_) => Some(VerifyFailure::ConstraintNotSatisfied {
                                    constraint: (
                                        (gate_index, gate.name()).into(),
                                        poly_index,
                                        gate.constraint_name(poly_index),
                                    )
                                        .into(),
                                    location: FailureLocation::find_expressions(
                                        &self.cs,
                                        &self.regions,
                                        (row - n) as usize,
                                        Some(poly).into_iter(),
                                    ),
                                    cell_values: util::cell_values(
                                        gate,
                                        poly,
                                        &util::load(n, row, &self.cs.fixed_queries, &self.fixed),
                                        &util::load(n, row, &self.cs.advice_queries, &self.advice),
                                        &util::load_instance(
                                            n,
                                            row,
                                            &self.cs.instance_queries,
                                            &self.instance,
                                        ),
                                    ),
                                }),
                                Value::Poison => Some(VerifyFailure::ConstraintPoisoned {
                                    constraint: (
                                        (gate_index, gate.name()).into(),
                                        poly_index,
                                        gate.constraint_name(poly_index),
                                    )
                                        .into(),
                                }),
                            },
                        )
                    })
                });

        let load = |expression: &Expression<F>, row| {
            expression.evaluate_lazy(
                &|scalar| Value::Real(scalar),
                &|_| panic!("virtual selectors are removed during optimization"),
                &|query| {
                    let query = self.cs.fixed_queries[query.index.unwrap()];
                    let column_index = query.0.index();
                    let rotation = query.1 .0;
                    self.fixed[column_index][(row as i32 + n + rotation) as usize % n as usize]
                        .into()
                },
                &|query| {
                    let query = self.cs.advice_queries[query.index.unwrap()];
                    let column_index = query.0.index();
                    let rotation = query.1 .0;
                    self.advice[column_index][(row as i32 + n + rotation) as usize % n as usize]
                        .into()
                },
                &|query| {
                    let query = self.cs.instance_queries[query.index.unwrap()];
                    let column_index = query.0.index();
                    let rotation = query.1 .0;
                    Value::Real(
                        self.instance[column_index]
                            [(row as i32 + n + rotation) as usize % n as usize]
                            .value(),
                    )
                },
                &|challenge| Value::Real(self.challenges[challenge.index()]),
                &|a| -a,
                &|a, b| a + b,
                &|a, b| a * b,
                &|a, scalar| a * scalar,
                &Value::Real(F::ZERO),
            )
        };

        let mut cached_table = Vec::new();
        let mut cached_table_identifier = Vec::new();
        // Check that all lookups exist in their respective tables.
        #[cfg(feature = "mv-lookup")]
        let lookup_errors =
            self.cs
                .lookups
                .iter()
                .enumerate()
                .flat_map(|(lookup_index, lookup)| {
                    let load = |expression: &Expression<F>, row| {
                        expression.evaluate_lazy(
                            &|scalar| Value::Real(scalar),
                            &|_| panic!("virtual selectors are removed during optimization"),
                            &|query| {
                                let query = self.cs.fixed_queries[query.index.unwrap()];
                                let column_index = query.0.index();
                                let rotation = query.1 .0;
                                self.fixed[column_index]
                                    [(row as i32 + n + rotation) as usize % n as usize]
                                    .into()
                            },
                            &|query| {
                                let query = self.cs.advice_queries[query.index.unwrap()];
                                let column_index = query.0.index();
                                let rotation = query.1 .0;
                                self.advice[column_index]
                                    [(row as i32 + n + rotation) as usize % n as usize]
                                    .into()
                            },
                            &|query| {
                                let query = self.cs.instance_queries[query.index.unwrap()];
                                let column_index = query.0.index();
                                let rotation = query.1 .0;
                                Value::Real(
                                    self.instance[column_index]
                                        [(row as i32 + n + rotation) as usize % n as usize]
                                        .value(),
                                )
                            },
                            &|challenge| Value::Real(self.challenges[challenge.index()]),
                            &|a| -a,
                            &|a, b| a + b,
                            &|a, b| a * b,
                            &|a, scalar| a * scalar,
                            &Value::Real(F::ZERO),
                        )
                    };

                    for input_expressions in lookup.inputs_expressions.iter() {
                        assert!(lookup.table_expressions.len() == input_expressions.len());
                    }
                    assert!(self.usable_rows.end > 0);

                    // We optimize on the basis that the table might have been filled so that the last
                    // usable row now has the fill contents (it doesn't matter if there was no filling).
                    // Note that this "fill row" necessarily exists in the table, and we use that fact to
                    // slightly simplify the optimization: we're only trying to check that all input rows
                    // are contained in the table, and so we can safely just drop input rows that
                    // match the fill row.
                    let fill_row: Vec<_> = lookup
                        .table_expressions
                        .iter()
                        .map(move |c| load(c, self.usable_rows.end - 1))
                        .collect();

                    let table_identifier = lookup
                        .table_expressions
                        .iter()
                        .map(Expression::identifier)
                        .collect::<Vec<_>>();
                    if table_identifier != cached_table_identifier {
                        cached_table_identifier = table_identifier;

                        // In the real prover, the lookup expressions are never enforced on
                        // unusable rows, due to the (1 - (l_last(X) + l_blind(X))) term.
                        cached_table = self
                            .usable_rows
                            .clone()
                            .filter_map(|table_row| {
                                let t = lookup
                                    .table_expressions
                                    .iter()
                                    .map(move |c| load(c, table_row))
                                    .collect();

                                if t != fill_row {
                                    Some(t)
                                } else {
                                    None
                                }
                            })
                            .collect();
                        cached_table.sort_unstable();
                    }
                    let table = &cached_table;

                    lookup
                        .inputs_expressions
                        .iter()
                        .map(|input_expressions| {
                            let mut inputs: Vec<(Vec<_>, usize)> = lookup_input_row_ids
                                .clone()
                                .filter_map(|input_row| {
                                    let t = input_expressions
                                        .iter()
                                        .map(move |c| load(c, input_row))
                                        .collect();

                                    if t != fill_row {
                                        // Also keep track of the original input row, since we're going to sort.
                                        Some((t, input_row))
                                    } else {
                                        None
                                    }
                                })
                                .collect();
                            inputs.sort_unstable();

                            let mut i = 0;
                            inputs
                                .iter()
                                .filter_map(move |(input, input_row)| {
                                    while i < table.len() && &table[i] < input {
                                        i += 1;
                                    }
                                    if i == table.len() || &table[i] > input {
                                        assert!(table.binary_search(input).is_err());

                                        Some(VerifyFailure::Lookup {
                                            lookup_index,
                                            location: FailureLocation::find_expressions(
                                                &self.cs,
                                                &self.regions,
                                                *input_row,
                                                input_expressions.iter(),
                                            ),
                                        })
                                    } else {
                                        None
                                    }
                                })
                                .collect::<Vec<_>>()
                        })
                        .collect::<Vec<_>>()
                });

        #[cfg(not(feature = "mv-lookup"))]
        // Check that all lookups exist in their respective tables.
        let lookup_errors =
            self.cs
                .lookups
                .iter()
                .enumerate()
                .flat_map(|(lookup_index, lookup)| {
                    assert!(lookup.table_expressions.len() == lookup.input_expressions.len());
                    assert!(self.usable_rows.end > 0);

                    // We optimize on the basis that the table might have been filled so that the last
                    // usable row now has the fill contents (it doesn't matter if there was no filling).
                    // Note that this "fill row" necessarily exists in the table, and we use that fact to
                    // slightly simplify the optimization: we're only trying to check that all input rows
                    // are contained in the table, and so we can safely just drop input rows that
                    // match the fill row.
                    let fill_row: Vec<_> = lookup
                        .table_expressions
                        .iter()
                        .map(move |c| load(c, self.usable_rows.end - 1))
                        .collect();

                    let table_identifier = lookup
                        .table_expressions
                        .iter()
                        .map(Expression::identifier)
                        .collect::<Vec<_>>();
                    if table_identifier != cached_table_identifier {
                        cached_table_identifier = table_identifier;

                        // In the real prover, the lookup expressions are never enforced on
                        // unusable rows, due to the (1 - (l_last(X) + l_blind(X))) term.
                        cached_table = self
                            .usable_rows
                            .clone()
                            .filter_map(|table_row| {
                                let t = lookup
                                    .table_expressions
                                    .iter()
                                    .map(move |c| load(c, table_row))
                                    .collect();

                                if t != fill_row {
                                    Some(t)
                                } else {
                                    None
                                }
                            })
                            .collect();
                        cached_table.sort_unstable();
                    }
                    let table = &cached_table;

                    let mut inputs: Vec<(Vec<_>, usize)> = lookup_input_row_ids
                        .clone()
                        .filter_map(|input_row| {
                            let t = lookup
                                .input_expressions
                                .iter()
                                .map(move |c| load(c, input_row))
                                .collect();

                            if t != fill_row {
                                // Also keep track of the original input row, since we're going to sort.
                                Some((t, input_row))
                            } else {
                                None
                            }
                        })
                        .collect();
                    inputs.sort_unstable();

                    let mut i = 0;
                    inputs
                        .iter()
                        .filter_map(move |(input, input_row)| {
                            while i < table.len() && &table[i] < input {
                                i += 1;
                            }
                            if i == table.len() || &table[i] > input {
                                assert!(table.binary_search(input).is_err());

                                Some(VerifyFailure::Lookup {
                                    lookup_index,
                                    location: FailureLocation::find_expressions(
                                        &self.cs,
                                        &self.regions,
                                        *input_row,
                                        lookup.input_expressions.iter(),
                                    ),
                                })
                            } else {
                                None
                            }
                        })
                        .collect::<Vec<_>>()
                });

        let shuffle_errors =
            self.cs
                .shuffles
                .iter()
                .enumerate()
                .flat_map(|(shuffle_index, shuffle)| {
                    assert!(shuffle.shuffle_expressions.len() == shuffle.input_expressions.len());
                    assert!(self.usable_rows.end > 0);

                    let mut shuffle_rows: Vec<Vec<Value<F>>> = self
                        .usable_rows
                        .clone()
                        .map(|row| {
                            let t = shuffle
                                .shuffle_expressions
                                .iter()
                                .map(move |c| load(c, row))
                                .collect();
                            t
                        })
                        .collect();
                    shuffle_rows.sort();

                    let mut input_rows: Vec<(Vec<Value<F>>, usize)> = self
                        .usable_rows
                        .clone()
                        .map(|input_row| {
                            let t = shuffle
                                .input_expressions
                                .iter()
                                .map(move |c| load(c, input_row))
                                .collect();

                            (t, input_row)
                        })
                        .collect();
                    input_rows.sort();

                    input_rows
                        .iter()
                        .zip(shuffle_rows.iter())
                        .filter_map(|((input_value, row), shuffle_value)| {
                            if shuffle_value != input_value {
                                Some(VerifyFailure::Shuffle {
                                    name: shuffle.name.clone(),
                                    shuffle_index,
                                    location: FailureLocation::find_expressions(
                                        &self.cs,
                                        &self.regions,
                                        *row,
                                        shuffle.input_expressions.iter(),
                                    ),
                                })
                            } else {
                                None
                            }
                        })
                        .collect::<Vec<_>>()
                });

        let mapping = self.permutation.mapping();
        // Check that permutations preserve the original values of the cells.
        let perm_errors = {
            // Original values of columns involved in the permutation.
            let original = |column, row| {
                self.cs
                    .permutation
                    .get_columns()
                    .get(column)
                    .map(|c: &Column<Any>| match c.column_type() {
                        Any::Advice(_) => self.advice[c.index()][row],
                        Any::Fixed => self.fixed[c.index()][row],
                        Any::Instance => {
                            let cell: &InstanceValue<F> = &self.instance[c.index()][row];
                            CellValue::Assigned(cell.value())
                        }
                    })
                    .unwrap()
            };

            // Iterate over each column of the permutation
            mapping.enumerate().flat_map(move |(column, values)| {
                // Iterate over each row of the column to check that the cell's
                // value is preserved by the mapping.
                values
                    .enumerate()
                    .filter_map(move |(row, cell)| {
                        let original_cell = original(column, row);
                        let permuted_cell = original(cell.0, cell.1);
                        if original_cell == permuted_cell {
                            None
                        } else {
                            let columns = self.cs.permutation.get_columns();
                            let column = columns.get(column).unwrap();
                            Some(VerifyFailure::Permutation {
                                column: (*column).into(),
                                location: FailureLocation::find(
                                    &self.regions,
                                    row,
                                    Some(column).into_iter().cloned().collect(),
                                ),
                            })
                        }
                    })
                    .collect::<Vec<_>>()
            })
        };

        #[cfg(feature = "mv-lookup")]
        let mut errors: Vec<_> = iter::empty()
            .chain(selector_errors)
            .chain(gate_errors)
            .chain(lookup_errors.flatten())
            .chain(perm_errors)
            .chain(shuffle_errors)
            .collect();
        #[cfg(not(feature = "mv-lookup"))]
        let mut errors: Vec<_> = iter::empty()
            .chain(selector_errors)
            .chain(gate_errors)
            .chain(lookup_errors)
            .chain(perm_errors)
            .chain(shuffle_errors)
            .collect();

        if errors.is_empty() {
            Ok(())
        } else {
            // Remove any duplicate `ConstraintPoisoned` errors (we check all unavailable
            // rows in case the trigger is row-specific, but the error message only points
            // at the constraint).
            errors.dedup_by(|a, b| match (a, b) {
                (
                    a @ VerifyFailure::ConstraintPoisoned { .. },
                    b @ VerifyFailure::ConstraintPoisoned { .. },
                ) => a == b,
                _ => false,
            });
            Err(errors)
        }
    }

    /// Returns `Ok(())` if this `MockProver` is satisfied, or a list of errors indicating
    /// the reasons that the circuit is not satisfied.
    /// Constraints and lookup are checked at `usable_rows`, parallelly.
    #[cfg(feature = "multicore")]
    pub fn verify_par(&self) -> Result<(), Vec<VerifyFailure>> {
        self.verify_at_rows_par(self.usable_rows.clone(), self.usable_rows.clone())
    }

    /// Returns `Ok(())` if this `MockProver` is satisfied, or a list of errors indicating
    /// the reasons that the circuit is not satisfied.
=======
>>>>>>> 73408a14
    /// Constraints are only checked at `gate_row_ids`, and lookup inputs are only checked at `lookup_input_row_ids`, parallelly.
    pub fn verify_at_rows<I: Clone + Iterator<Item = usize>>(
        &self,
        gate_row_ids: I,
        lookup_input_row_ids: I,
    ) -> Result<(), Vec<VerifyFailure>> {
        let n = self.n as i32;

        let gate_row_ids = gate_row_ids.collect::<Vec<_>>();
        let lookup_input_row_ids = lookup_input_row_ids.collect::<Vec<_>>();

        // check all the row ids are valid
        gate_row_ids.par_iter().for_each(|row_id| {
            if !self.usable_rows.contains(row_id) {
                panic!("invalid gate row id {row_id}");
            }
        });
        lookup_input_row_ids.par_iter().for_each(|row_id| {
            if !self.usable_rows.contains(row_id) {
                panic!("invalid gate row id {row_id}");
            }
        });

        // Check that within each region, all cells used in instantiated gates have been
        // assigned to.
        let selector_errors = self.regions.iter().enumerate().flat_map(|(r_i, r)| {
            r.enabled_selectors.iter().flat_map(move |(selector, at)| {
                // Find the gates enabled by this selector
                self.cs
                    .gates
                    .iter()
                    // Assume that if a queried selector is enabled, the user wants to use the
                    // corresponding gate in some way.
                    //
                    // TODO: This will trip up on the reverse case, where leaving a selector
                    // un-enabled keeps a gate enabled. We could alternatively require that
                    // every selector is explicitly enabled or disabled on every row? But that
                    // seems messy and confusing.
                    .enumerate()
                    .filter(move |(_, g)| g.queried_selectors().contains(selector))
                    .flat_map(move |(gate_index, gate)| {
                        at.par_iter()
                            .flat_map(move |selector_row| {
                                // Selectors are queried with no rotation.
                                let gate_row = *selector_row as i32;

                                gate.queried_cells()
                                    .iter()
                                    .filter_map(move |cell| {
                                        // Determine where this cell should have been assigned.
                                        let cell_row =
                                            ((gate_row + n + cell.rotation.0) % n) as usize;

                                        match cell.column.column_type() {
                                            Any::Instance => {
                                                // Handle instance cells, which are not in the region.
                                                let instance_value =
                                                    &self.instance[cell.column.index()][cell_row];
                                                match instance_value {
                                                    InstanceValue::Assigned(_) => None,
                                                    _ => Some(
                                                        VerifyFailure::InstanceCellNotAssigned {
                                                            gate: (gate_index, gate.name()).into(),
                                                            region: (r_i, r.name.clone()).into(),
                                                            gate_offset: *selector_row,
                                                            column: cell.column.try_into().unwrap(),
                                                            row: cell_row,
                                                        },
                                                    ),
                                                }
                                            }
                                            _ => {
                                                // Check that it was assigned!
                                                if r.cells.contains_key(&(cell.column, cell_row)) {
                                                    None
                                                } else {
                                                    Some(VerifyFailure::CellNotAssigned {
                                                        gate: (gate_index, gate.name()).into(),
                                                        region: (
                                                            r_i,
                                                            r.name.clone(),
                                                            r.annotations.clone(),
                                                        )
                                                            .into(),
                                                        gate_offset: *selector_row,
                                                        column: cell.column,
                                                        offset: cell_row as isize
                                                            - r.rows.unwrap().0 as isize,
                                                    })
                                                }
                                            }
                                        }
                                    })
                                    .collect::<Vec<_>>()
                            })
                            .collect::<Vec<_>>()
                    })
            })
        });

        // Check that all gates are satisfied for all rows.
        let gate_errors = self
            .cs
            .gates
            .iter()
            .enumerate()
            .flat_map(|(gate_index, gate)| {
                let blinding_rows =
                    (self.n as usize - (self.cs.blinding_factors() + 1))..(self.n as usize);
                (gate_row_ids
                    .clone()
                    .into_par_iter()
                    .chain(blinding_rows.into_par_iter()))
                .flat_map(move |row| {
                    let row = row as i32 + n;
                    gate.polynomials()
                        .iter()
                        .enumerate()
                        .filter_map(move |(poly_index, poly)| {
                            match poly.evaluate_lazy(
                                &|scalar| Value::Real(scalar),
                                &|_| panic!("virtual selectors are removed during optimization"),
                                &util::load(n, row, &self.cs.fixed_queries, &self.fixed),
                                &util::load(n, row, &self.cs.advice_queries, &self.advice),
                                &util::load_instance(
                                    n,
                                    row,
                                    &self.cs.instance_queries,
                                    &self.instance,
                                ),
                                &|challenge| Value::Real(self.challenges[challenge.index()]),
                                &|a| -a,
                                &|a, b| a + b,
                                &|a, b| a * b,
                                &|a, scalar| a * scalar,
                                &Value::Real(F::ZERO),
                            ) {
                                Value::Real(x) if x.is_zero_vartime() => None,
                                Value::Real(_) => Some(VerifyFailure::ConstraintNotSatisfied {
                                    constraint: (
                                        (gate_index, gate.name()).into(),
                                        poly_index,
                                        gate.constraint_name(poly_index),
                                    )
                                        .into(),
                                    location: FailureLocation::find_expressions(
                                        &self.cs,
                                        &self.regions,
                                        (row - n) as usize,
                                        Some(poly).into_iter(),
                                    ),
                                    cell_values: util::cell_values(
                                        gate,
                                        poly,
                                        &util::load(n, row, &self.cs.fixed_queries, &self.fixed),
                                        &util::load(n, row, &self.cs.advice_queries, &self.advice),
                                        &util::load_instance(
                                            n,
                                            row,
                                            &self.cs.instance_queries,
                                            &self.instance,
                                        ),
                                    ),
                                }),
                                Value::Poison => Some(VerifyFailure::ConstraintPoisoned {
                                    constraint: (
                                        (gate_index, gate.name()).into(),
                                        poly_index,
                                        gate.constraint_name(poly_index),
                                    )
                                        .into(),
                                }),
                            }
                        })
                        .collect::<Vec<_>>()
                })
                .collect::<Vec<_>>()
            });

        let load = |expression: &Expression<F>, row| {
            expression.evaluate_lazy(
                &|scalar| Value::Real(scalar),
                &|_| panic!("virtual selectors are removed during optimization"),
                &|query| {
                    self.fixed[query.column_index]
                        [(row as i32 + n + query.rotation.0) as usize % n as usize]
                        .into()
                },
                &|query| {
                    self.advice[query.column_index]
                        [(row as i32 + n + query.rotation.0) as usize % n as usize]
                        .into()
                },
                &|query| {
                    Value::Real(
                        self.instance[query.column_index]
                            [(row as i32 + n + query.rotation.0) as usize % n as usize]
                            .value(),
                    )
                },
                &|challenge| Value::Real(self.challenges[challenge.index()]),
                &|a| -a,
                &|a, b| a + b,
                &|a, b| a * b,
                &|a, scalar| a * scalar,
                &Value::Real(F::ZERO),
            )
        };

        let mut cached_table = Vec::new();
        let mut cached_table_identifier = Vec::new();
        // Check that all lookups exist in their respective tables.
        #[cfg(feature = "mv-lookup")]
        let lookup_errors =
            self.cs
                .lookups
                .iter()
                .enumerate()
                .flat_map(|(lookup_index, lookup)| {
                    let load = |expression: &Expression<F>, row| {
                        expression.evaluate_lazy(
                            &|scalar| Value::Real(scalar),
                            &|_| panic!("virtual selectors are removed during optimization"),
                            &|query| {
                                self.fixed[query.column_index]
                                    [(row as i32 + n + query.rotation.0) as usize % n as usize]
                                    .into()
                            },
                            &|query| {
                                self.advice[query.column_index]
                                    [(row as i32 + n + query.rotation.0) as usize % n as usize]
                                    .into()
                            },
                            &|query| {
                                Value::Real(
                                    self.instance[query.column_index]
                                        [(row as i32 + n + query.rotation.0) as usize % n as usize]
                                        .value(),
                                )
                            },
                            &|challenge| Value::Real(self.challenges[challenge.index()]),
                            &|a| -a,
                            &|a, b| a + b,
                            &|a, b| a * b,
                            &|a, scalar| a * scalar,
                            &Value::Real(F::ZERO),
                        )
                    };

                    for input_expressions in lookup.inputs_expressions.iter() {
                        assert!(lookup.table_expressions.len() == input_expressions.len());
                    }
                    assert!(self.usable_rows.end > 0);

                    // We optimize on the basis that the table might have been filled so that the last
                    // usable row now has the fill contents (it doesn't matter if there was no filling).
                    // Note that this "fill row" necessarily exists in the table, and we use that fact to
                    // slightly simplify the optimization: we're only trying to check that all input rows
                    // are contained in the table, and so we can safely just drop input rows that
                    // match the fill row.
                    let fill_row: Vec<_> = lookup
                        .table_expressions
                        .iter()
                        .map(move |c| load(c, self.usable_rows.end - 1))
                        .collect();

                    let table_identifier = lookup
                        .table_expressions
                        .iter()
                        .map(Expression::identifier)
                        .collect::<Vec<_>>();
                    if table_identifier != cached_table_identifier {
                        cached_table_identifier = table_identifier;

                        // In the real prover, the lookup expressions are never enforced on
                        // unusable rows, due to the (1 - (l_last(X) + l_blind(X))) term.
                        cached_table = self
                            .usable_rows
                            .clone()
                            .into_par_iter()
                            .filter_map(|table_row| {
                                let t = lookup
                                    .table_expressions
                                    .iter()
                                    .map(move |c| load(c, table_row))
                                    .collect();

                                if t != fill_row {
                                    Some(t)
                                } else {
                                    None
                                }
                            })
                            .collect();
                        cached_table.par_sort_unstable();
                    }
                    let table = &cached_table;

                    lookup
                        .inputs_expressions
                        .iter()
                        .map(|input_expressions| {
                            let mut inputs: Vec<(Vec<_>, usize)> = lookup_input_row_ids
                                .clone()
                                .into_par_iter()
                                .filter_map(|input_row| {
                                    let t = input_expressions
                                        .iter()
                                        .map(move |c| load(c, input_row))
                                        .collect();

                                    if t != fill_row {
                                        // Also keep track of the original input row, since we're going to sort.
                                        Some((t, input_row))
                                    } else {
                                        None
                                    }
                                })
                                .collect();
                            inputs.par_sort_unstable();

                            inputs
                                .par_iter()
                                .filter_map(move |(input, input_row)| {
                                    if table.binary_search(input).is_err() {
                                        Some(VerifyFailure::Lookup {
                                            lookup_index,
                                            location: FailureLocation::find_expressions(
                                                &self.cs,
                                                &self.regions,
                                                *input_row,
                                                input_expressions.iter(),
                                            ),
                                        })
                                    } else {
                                        None
                                    }
                                })
                                .collect::<Vec<_>>()
                        })
                        .collect::<Vec<_>>()
                });

        #[cfg(not(feature = "mv-lookup"))]
        // Check that all lookups exist in their respective tables.
        let lookup_errors =
            self.cs
                .lookups
                .iter()
                .enumerate()
                .flat_map(|(lookup_index, lookup)| {
                    assert!(lookup.table_expressions.len() == lookup.input_expressions.len());
                    assert!(self.usable_rows.end > 0);

                    // We optimize on the basis that the table might have been filled so that the last
                    // usable row now has the fill contents (it doesn't matter if there was no filling).
                    // Note that this "fill row" necessarily exists in the table, and we use that fact to
                    // slightly simplify the optimization: we're only trying to check that all input rows
                    // are contained in the table, and so we can safely just drop input rows that
                    // match the fill row.
                    let fill_row: Vec<_> = lookup
                        .table_expressions
                        .iter()
                        .map(move |c| load(c, self.usable_rows.end - 1))
                        .collect();

                    let table_identifier = lookup
                        .table_expressions
                        .iter()
                        .map(Expression::identifier)
                        .collect::<Vec<_>>();
                    if table_identifier != cached_table_identifier {
                        cached_table_identifier = table_identifier;

                        // In the real prover, the lookup expressions are never enforced on
                        // unusable rows, due to the (1 - (l_last(X) + l_blind(X))) term.
                        cached_table = self
                            .usable_rows
                            .clone()
                            .into_par_iter()
                            .filter_map(|table_row| {
                                let t = lookup
                                    .table_expressions
                                    .iter()
                                    .map(move |c| load(c, table_row))
                                    .collect();

                                if t != fill_row {
                                    Some(t)
                                } else {
                                    None
                                }
                            })
                            .collect();
                        cached_table.par_sort_unstable();
                    }
                    let table = &cached_table;

                    let mut inputs: Vec<(Vec<_>, usize)> = lookup_input_row_ids
                        .clone()
                        .into_par_iter()
                        .filter_map(|input_row| {
                            let t = lookup
                                .input_expressions
                                .iter()
                                .map(move |c| load(c, input_row))
                                .collect();

                            if t != fill_row {
                                // Also keep track of the original input row, since we're going to sort.
                                Some((t, input_row))
                            } else {
                                None
                            }
                        })
                        .collect();
                    inputs.par_sort_unstable();

                    inputs
                        .par_iter()
                        .filter_map(move |(input, input_row)| {
                            if table.binary_search(input).is_err() {
                                Some(VerifyFailure::Lookup {
                                    lookup_index,
                                    location: FailureLocation::find_expressions(
                                        &self.cs,
                                        &self.regions,
                                        *input_row,
                                        lookup.input_expressions.iter(),
                                    ),
                                })
                            } else {
                                None
                            }
                        })
                        .collect::<Vec<_>>()
                });

        let shuffle_errors =
            self.cs
                .shuffles
                .iter()
                .enumerate()
                .flat_map(|(shuffle_index, shuffle)| {
                    assert!(shuffle.shuffle_expressions.len() == shuffle.input_expressions.len());
                    assert!(self.usable_rows.end > 0);

                    let mut shuffle_rows: Vec<Vec<Value<F>>> = self
                        .usable_rows
                        .clone()
                        .map(|row| {
                            let t = shuffle
                                .shuffle_expressions
                                .iter()
                                .map(move |c| load(c, row))
                                .collect();
                            t
                        })
                        .collect();
                    shuffle_rows.sort();

                    let mut input_rows: Vec<(Vec<Value<F>>, usize)> = self
                        .usable_rows
                        .clone()
                        .map(|input_row| {
                            let t = shuffle
                                .input_expressions
                                .iter()
                                .map(move |c| load(c, input_row))
                                .collect();

                            (t, input_row)
                        })
                        .collect();
                    input_rows.sort();

                    input_rows
                        .iter()
                        .zip(shuffle_rows.iter())
                        .filter_map(|((input_value, row), shuffle_value)| {
                            if shuffle_value != input_value {
                                Some(VerifyFailure::Shuffle {
                                    name: shuffle.name.clone(),
                                    shuffle_index,
                                    location: FailureLocation::find_expressions(
                                        &self.cs,
                                        &self.regions,
                                        *row,
                                        shuffle.input_expressions.iter(),
                                    ),
                                })
                            } else {
                                None
                            }
                        })
                        .collect::<Vec<_>>()
                });

        let mapping = self.permutation.mapping();
        // Check that permutations preserve the original values of the cells.
        let perm_errors = {
            // Original values of columns involved in the permutation.
            let original = |column, row| {
                self.cs
                    .permutation
                    .get_columns()
                    .get(column)
                    .map(|c: &Column<Any>| match c.column_type() {
                        Any::Advice(_) => self.advice[c.index()][row],
                        Any::Fixed => self.fixed[c.index()][row],
                        Any::Instance => {
                            let cell: &InstanceValue<F> = &self.instance[c.index()][row];
                            CellValue::Assigned(cell.value())
                        }
                    })
                    .unwrap()
            };

            // Iterate over each column of the permutation
            mapping.enumerate().flat_map(move |(column, values)| {
                // Iterate over each row of the column to check that the cell's
                // value is preserved by the mapping.
                values
                    .enumerate()
                    .filter_map(move |(row, cell)| {
                        let original_cell = original(column, row);
                        let permuted_cell = original(cell.0, cell.1);
                        if original_cell == permuted_cell {
                            None
                        } else {
                            let columns = self.cs.permutation.get_columns();
                            let column = columns.get(column).unwrap();
                            Some(VerifyFailure::Permutation {
                                column: (*column).into(),
                                location: FailureLocation::find(
                                    &self.regions,
                                    row,
                                    Some(column).into_iter().cloned().collect(),
                                ),
                            })
                        }
                    })
                    .collect::<Vec<_>>()
            })
        };

        #[cfg(feature = "mv-lookup")]
        let mut errors: Vec<_> = iter::empty()
            .chain(selector_errors)
            .chain(gate_errors)
            .chain(lookup_errors.flatten())
            .chain(perm_errors)
            .chain(shuffle_errors)
            .collect();
        #[cfg(not(feature = "mv-lookup"))]
        let mut errors: Vec<_> = iter::empty()
            .chain(selector_errors)
            .chain(gate_errors)
            .chain(lookup_errors)
            .chain(perm_errors)
            .chain(shuffle_errors)
            .collect();
        if errors.is_empty() {
            Ok(())
        } else {
            // Remove any duplicate `ConstraintPoisoned` errors (we check all unavailable
            // rows in case the trigger is row-specific, but the error message only points
            // at the constraint).
            errors.dedup_by(|a, b| match (a, b) {
                (
                    a @ VerifyFailure::ConstraintPoisoned { .. },
                    b @ VerifyFailure::ConstraintPoisoned { .. },
                ) => a == b,
                _ => false,
            });
            Err(errors)
        }
    }

    /// Panics if the circuit being checked by this `MockProver` is not satisfied.
    ///
    /// Any verification failures will be pretty-printed to stderr before the function
    /// panics.
    ///
    /// Apart from the stderr output, this method is equivalent to:
    /// ```ignore
    /// assert_eq!(prover.verify(), Ok(()));
    /// ```
    pub fn assert_satisfied(&self) {
        if let Err(errs) = self.verify() {
            for err in errs {
                err.emit(self);
                eprintln!();
            }
            panic!("circuit was not satisfied");
        }
    }

    /// Panics if the circuit being checked by this `MockProver` is not satisfied.
    ///
    /// Any verification failures will be pretty-printed to stderr before the function
    /// panics.
    ///
    /// Constraints are only checked at `gate_row_ids`, and lookup inputs are only checked at `lookup_input_row_ids`, parallelly.
    ///
    /// Apart from the stderr output, this method is equivalent to:
    /// ```ignore
    /// assert_eq!(prover.verify_at_rows(), Ok(()));
    /// ```
    pub fn assert_satisfied_at_rows<I: Clone + Iterator<Item = usize>>(
        &self,
        gate_row_ids: I,
        lookup_input_row_ids: I,
    ) {
        if let Err(errs) = self.verify_at_rows(gate_row_ids, lookup_input_row_ids) {
            for err in errs {
                err.emit(self);
                eprintln!();
            }
            panic!("circuit was not satisfied");
        }
    }

    /// Returns the constraint system
    pub fn cs(&self) -> &ConstraintSystem<F> {
        &self.cs
    }

    /// Returns the usable rows
    pub fn usable_rows(&self) -> &Range<usize> {
        &self.usable_rows
    }

    /// Returns the list of Advice Columns used within a MockProver instance and the associated values contained on each Cell.
    pub fn advice(&self) -> &Vec<Vec<CellValue<F>>> {
        &self.advice
    }

    /// Returns the list of Fixed Columns used within a MockProver instance and the associated values contained on each Cell.
    pub fn fixed(&self) -> &Vec<Vec<CellValue<F>>> {
        &self.fixed
    }

    /// Returns the list of Selector Columns used within a MockProver instance and the associated values contained on each Cell.
    pub fn selectors(&self) -> &Vec<Vec<bool>> {
        &self.selectors
    }

    /// Returns the list of Instance Columns used within a MockProver instance and the associated values contained on each Cell.
    pub fn instance(&self) -> &Vec<Vec<InstanceValue<F>>> {
        &self.instance
    }

    /// Returns the permutation argument (`Assembly`) used within a MockProver instance.
    pub fn permutation(&self) -> &Assembly {
        &self.permutation
    }
}

#[cfg(test)]
mod tests {
    use halo2curves::pasta::Fp;

    use super::{FailureLocation, MockProver, VerifyFailure};
    use crate::{
        circuit::{Layouter, SimpleFloorPlanner, Value},
        plonk::{
            sealed::SealedPhase, Advice, Any, Circuit, Column, ConstraintSystem, Error, Expression,
            FirstPhase, Fixed, Instance, Selector, TableColumn,
        },
        poly::Rotation,
    };

    #[test]
    fn unassigned_cell() {
        const K: u32 = 4;

        #[derive(Clone)]
        struct FaultyCircuitConfig {
            a: Column<Advice>,
            b: Column<Advice>,
            q: Selector,
        }

        struct FaultyCircuit {}

        impl Circuit<Fp> for FaultyCircuit {
            type Config = FaultyCircuitConfig;
            type FloorPlanner = SimpleFloorPlanner;
            #[cfg(feature = "circuit-params")]
            type Params = ();

            fn configure(meta: &mut ConstraintSystem<Fp>) -> Self::Config {
                let a = meta.advice_column();
                let b = meta.advice_column();
                let q = meta.selector();

                meta.create_gate("Equality check", |cells| {
                    let a = cells.query_advice(a, Rotation::prev());
                    let b = cells.query_advice(b, Rotation::cur());
                    let q = cells.query_selector(q);

                    // If q is enabled, a and b must be assigned to.
                    vec![q * (a - b)]
                });

                FaultyCircuitConfig { a, b, q }
            }

            fn without_witnesses(&self) -> Self {
                Self {}
            }

            fn synthesize(
                &self,
                config: Self::Config,
                mut layouter: impl Layouter<Fp>,
            ) -> Result<(), Error> {
                layouter.assign_region(
                    || "Faulty synthesis",
                    |mut region| {
                        // Enable the equality gate.
                        config.q.enable(&mut region, 1)?;

                        // Assign a = 0.
                        region.assign_advice(|| "a", config.a, 0, || Value::known(Fp::zero()))?;

                        // Name Column a
                        region.name_column(|| "This is annotated!", config.a);

                        // Name Column b
                        region.name_column(|| "This is also annotated!", config.b);

                        // BUG: Forget to assign b = 0! This could go unnoticed during
                        // development, because cell values default to zero, which in this
                        // case is fine, but for other assignments would be broken.
                        Ok(())
                    },
                )
            }
        }

        let prover = MockProver::run(K, &FaultyCircuit {}, vec![]).unwrap();
        assert_eq!(
            prover.verify(),
            Err(vec![VerifyFailure::CellNotAssigned {
                gate: (0, "Equality check").into(),
                region: (0, "Faulty synthesis".to_owned()).into(),
                gate_offset: 1,
                column: Column::new(
                    1,
                    Any::Advice(Advice {
                        phase: FirstPhase.to_sealed()
                    })
                ),
                offset: 1,
            }])
        );
    }

    #[test]
    fn bad_lookup_any() {
        const K: u32 = 4;

        #[derive(Clone)]
        struct FaultyCircuitConfig {
            a: Column<Advice>,
            table: Column<Instance>,
            advice_table: Column<Advice>,
            q: Selector,
        }

        struct FaultyCircuit {}

        impl Circuit<Fp> for FaultyCircuit {
            type Config = FaultyCircuitConfig;
            type FloorPlanner = SimpleFloorPlanner;
            #[cfg(feature = "circuit-params")]
            type Params = ();

            fn configure(meta: &mut ConstraintSystem<Fp>) -> Self::Config {
                let a = meta.advice_column();
                let q = meta.complex_selector();
                let table = meta.instance_column();
                let advice_table = meta.advice_column();

                meta.annotate_lookup_any_column(table, || "Inst-Table");
                meta.enable_equality(table);
                meta.annotate_lookup_any_column(advice_table, || "Adv-Table");
                meta.enable_equality(advice_table);

                meta.lookup_any("lookup", |cells| {
                    let a = cells.query_advice(a, Rotation::cur());
                    let q = cells.query_selector(q);
                    let advice_table = cells.query_advice(advice_table, Rotation::cur());
                    let table = cells.query_instance(table, Rotation::cur());

                    // If q is enabled, a must be in the table.
                    // When q is not enabled, lookup the default value instead.
                    let not_q = Expression::Constant(Fp::one()) - q.clone();
                    let default = Expression::Constant(Fp::from(2));
                    vec![
                        (
                            q.clone() * a.clone() + not_q.clone() * default.clone(),
                            table,
                        ),
                        (q * a + not_q * default, advice_table),
                    ]
                });

                FaultyCircuitConfig {
                    a,
                    q,
                    table,
                    advice_table,
                }
            }

            fn without_witnesses(&self) -> Self {
                Self {}
            }

            fn synthesize(
                &self,
                config: Self::Config,
                mut layouter: impl Layouter<Fp>,
            ) -> Result<(), Error> {
                // No assignment needed for the table as is an Instance Column.

                layouter.assign_region(
                    || "Good synthesis",
                    |mut region| {
                        // Enable the lookup on rows 0 and 1.
                        config.q.enable(&mut region, 0)?;
                        config.q.enable(&mut region, 1)?;

                        for i in 0..4 {
                            // Load Advice lookup table with Instance lookup table values.
                            region.assign_advice_from_instance(
                                || "Advice from instance tables",
                                config.table,
                                i,
                                config.advice_table,
                                i,
                            )?;
                        }

                        // Assign a = 2 and a = 6.
                        region.assign_advice(
                            || "a = 2",
                            config.a,
                            0,
                            || Value::known(Fp::from(2)),
                        )?;
                        region.assign_advice(
                            || "a = 6",
                            config.a,
                            1,
                            || Value::known(Fp::from(6)),
                        )?;

                        Ok(())
                    },
                )?;

                layouter.assign_region(
                    || "Faulty synthesis",
                    |mut region| {
                        // Enable the lookup on rows 0 and 1.
                        config.q.enable(&mut region, 0)?;
                        config.q.enable(&mut region, 1)?;

                        for i in 0..4 {
                            // Load Advice lookup table with Instance lookup table values.
                            region.assign_advice_from_instance(
                                || "Advice from instance tables",
                                config.table,
                                i,
                                config.advice_table,
                                i,
                            )?;
                        }

                        // Assign a = 4.
                        region.assign_advice(
                            || "a = 4",
                            config.a,
                            0,
                            || Value::known(Fp::from(4)),
                        )?;

                        // BUG: Assign a = 5, which doesn't exist in the table!
                        region.assign_advice(
                            || "a = 5",
                            config.a,
                            1,
                            || Value::known(Fp::from(5)),
                        )?;

                        region.name_column(|| "Witness example", config.a);

                        Ok(())
                    },
                )
            }
        }

        let prover = MockProver::run(
            K,
            &FaultyCircuit {},
            // This is our "lookup table".
            vec![vec![
                Fp::from(1u64),
                Fp::from(2u64),
                Fp::from(4u64),
                Fp::from(6u64),
            ]],
        )
        .unwrap();
        assert_eq!(
            prover.verify(),
            Err(vec![VerifyFailure::Lookup {
                lookup_index: 0,
                location: FailureLocation::InRegion {
                    region: (1, "Faulty synthesis").into(),
                    offset: 1,
                }
            }])
        );
    }

    #[test]
    fn bad_fixed_lookup() {
        const K: u32 = 4;

        #[derive(Clone)]
        struct FaultyCircuitConfig {
            a: Column<Advice>,
            q: Selector,
            table: TableColumn,
        }

        struct FaultyCircuit {}

        impl Circuit<Fp> for FaultyCircuit {
            type Config = FaultyCircuitConfig;
            type FloorPlanner = SimpleFloorPlanner;
            #[cfg(feature = "circuit-params")]
            type Params = ();

            fn configure(meta: &mut ConstraintSystem<Fp>) -> Self::Config {
                let a = meta.advice_column();
                let q = meta.complex_selector();
                let table = meta.lookup_table_column();
                meta.annotate_lookup_column(table, || "Table1");

                meta.lookup("lookup", |cells| {
                    let a = cells.query_advice(a, Rotation::cur());
                    let q = cells.query_selector(q);

                    // If q is enabled, a must be in the table.
                    // When q is not enabled, lookup the default value instead.
                    let not_q = Expression::Constant(Fp::one()) - q.clone();
                    let default = Expression::Constant(Fp::from(2));
                    vec![(q * a + not_q * default, table)]
                });

                FaultyCircuitConfig { a, q, table }
            }

            fn without_witnesses(&self) -> Self {
                Self {}
            }

            fn synthesize(
                &self,
                config: Self::Config,
                mut layouter: impl Layouter<Fp>,
            ) -> Result<(), Error> {
                layouter.assign_table(
                    || "Doubling table",
                    |mut table| {
                        (1..(1 << (K - 1)))
                            .map(|i| {
                                table.assign_cell(
                                    || format!("table[{}] = {}", i, 2 * i),
                                    config.table,
                                    i - 1,
                                    || Value::known(Fp::from(2 * i as u64)),
                                )
                            })
                            .try_fold((), |_, res| res)
                    },
                )?;

                layouter.assign_region(
                    || "Good synthesis",
                    |mut region| {
                        // Enable the lookup on rows 0 and 1.
                        config.q.enable(&mut region, 0)?;
                        config.q.enable(&mut region, 1)?;

                        // Assign a = 2 and a = 6.
                        region.assign_advice(
                            || "a = 2",
                            config.a,
                            0,
                            || Value::known(Fp::from(2)),
                        )?;
                        region.assign_advice(
                            || "a = 6",
                            config.a,
                            1,
                            || Value::known(Fp::from(6)),
                        )?;

                        Ok(())
                    },
                )?;

                layouter.assign_region(
                    || "Faulty synthesis",
                    |mut region| {
                        // Enable the lookup on rows 0 and 1.
                        config.q.enable(&mut region, 0)?;
                        config.q.enable(&mut region, 1)?;

                        // Assign a = 4.
                        region.assign_advice(
                            || "a = 4",
                            config.a,
                            0,
                            || Value::known(Fp::from(4)),
                        )?;

                        // BUG: Assign a = 5, which doesn't exist in the table!
                        region.assign_advice(
                            || "a = 5",
                            config.a,
                            1,
                            || Value::known(Fp::from(5)),
                        )?;

                        region.name_column(|| "Witness example", config.a);

                        Ok(())
                    },
                )
            }
        }

        let prover = MockProver::run(K, &FaultyCircuit {}, vec![]).unwrap();
        assert_eq!(
            prover.verify(),
            Err(vec![VerifyFailure::Lookup {
                lookup_index: 0,
                location: FailureLocation::InRegion {
                    region: (2, "Faulty synthesis").into(),
                    offset: 1,
                }
            }])
        );
    }

    #[test]
    fn contraint_unsatisfied() {
        const K: u32 = 4;

        #[derive(Clone)]
        struct FaultyCircuitConfig {
            a: Column<Advice>,
            b: Column<Advice>,
            c: Column<Advice>,
            d: Column<Fixed>,
            q: Selector,
        }

        struct FaultyCircuit {}

        impl Circuit<Fp> for FaultyCircuit {
            type Config = FaultyCircuitConfig;
            type FloorPlanner = SimpleFloorPlanner;
            #[cfg(feature = "circuit-params")]
            type Params = ();

            fn configure(meta: &mut ConstraintSystem<Fp>) -> Self::Config {
                let a = meta.advice_column();
                let b = meta.advice_column();
                let c = meta.advice_column();
                let d = meta.fixed_column();
                let q = meta.selector();

                meta.create_gate("Equality check", |cells| {
                    let a = cells.query_advice(a, Rotation::cur());
                    let b = cells.query_advice(b, Rotation::cur());
                    let c = cells.query_advice(c, Rotation::cur());
                    let d = cells.query_fixed(d, Rotation::cur());
                    let q = cells.query_selector(q);

                    // If q is enabled, a and b must be assigned to.
                    vec![q * (a - b) * (c - d)]
                });

                FaultyCircuitConfig { a, b, c, d, q }
            }

            fn without_witnesses(&self) -> Self {
                Self {}
            }

            fn synthesize(
                &self,
                config: Self::Config,
                mut layouter: impl Layouter<Fp>,
            ) -> Result<(), Error> {
                layouter.assign_region(
                    || "Correct synthesis",
                    |mut region| {
                        // Enable the equality gate.
                        config.q.enable(&mut region, 0)?;

                        // Assign a = 1.
                        region.assign_advice(|| "a", config.a, 0, || Value::known(Fp::one()))?;

                        // Assign b = 1.
                        region.assign_advice(|| "b", config.b, 0, || Value::known(Fp::one()))?;

                        // Assign c = 5.
                        region.assign_advice(
                            || "c",
                            config.c,
                            0,
                            || Value::known(Fp::from(5u64)),
                        )?;
                        // Assign d = 7.
                        region.assign_fixed(
                            || "d",
                            config.d,
                            0,
                            || Value::known(Fp::from(7u64)),
                        )?;
                        Ok(())
                    },
                )?;
                layouter.assign_region(
                    || "Wrong synthesis",
                    |mut region| {
                        // Enable the equality gate.
                        config.q.enable(&mut region, 0)?;

                        // Assign a = 1.
                        region.assign_advice(|| "a", config.a, 0, || Value::known(Fp::one()))?;

                        // Assign b = 0.
                        region.assign_advice(|| "b", config.b, 0, || Value::known(Fp::zero()))?;

                        // Name Column a
                        region.name_column(|| "This is Advice!", config.a);
                        // Name Column b
                        region.name_column(|| "This is Advice too!", config.b);

                        // Assign c = 5.
                        region.assign_advice(
                            || "c",
                            config.c,
                            0,
                            || Value::known(Fp::from(5u64)),
                        )?;
                        // Assign d = 7.
                        region.assign_fixed(
                            || "d",
                            config.d,
                            0,
                            || Value::known(Fp::from(7u64)),
                        )?;

                        // Name Column c
                        region.name_column(|| "Another one!", config.c);
                        // Name Column d
                        region.name_column(|| "This is a Fixed!", config.d);

                        // Note that none of the terms cancel eachother. Therefore we will have a constraint that is non satisfied for
                        // the `Equalty check` gate.
                        Ok(())
                    },
                )
            }
        }

        let prover = MockProver::run(K, &FaultyCircuit {}, vec![]).unwrap();
        assert_eq!(
            prover.verify(),
            Err(vec![VerifyFailure::ConstraintNotSatisfied {
                constraint: ((0, "Equality check").into(), 0, "").into(),
                location: FailureLocation::InRegion {
                    region: (1, "Wrong synthesis").into(),
                    offset: 0,
                },
                cell_values: vec![
                    (
                        (
                            (
                                Any::Advice(Advice {
                                    phase: FirstPhase.to_sealed(),
                                }),
                                0
                            )
                                .into(),
                            0
                        )
                            .into(),
                        "1".to_string()
                    ),
                    (
                        (
                            (
                                Any::Advice(Advice {
                                    phase: FirstPhase.to_sealed()
                                }),
                                1
                            )
                                .into(),
                            0
                        )
                            .into(),
                        "0".to_string()
                    ),
                    (
                        (
                            (
                                Any::Advice(Advice {
                                    phase: FirstPhase.to_sealed(),
                                }),
                                2
                            )
                                .into(),
                            0
                        )
                            .into(),
                        "0x5".to_string()
                    ),
                    (((Any::Fixed, 0).into(), 0).into(), "0x7".to_string()),
                ],
            },])
        )
    }
}<|MERGE_RESOLUTION|>--- conflicted
+++ resolved
@@ -746,7 +746,6 @@
 
     /// Returns `Ok(())` if this `MockProver` is satisfied, or a list of errors indicating
     /// the reasons that the circuit is not satisfied.
-<<<<<<< HEAD
     /// Constraints are only checked at `gate_row_ids`,
     /// and lookup inputs are only checked at `lookup_input_row_ids`
     pub fn verify_at_rows<I: Clone + Iterator<Item = usize>>(
@@ -846,10 +845,7 @@
                 .flat_map(|(gate_index, gate)| {
                     let blinding_rows =
                         (self.n as usize - (self.cs.blinding_factors() + 1))..(self.n as usize);
-                    (gate_row_ids
-                        .clone()
-                        .chain(blinding_rows.into_iter()))
-                    .flat_map(move |row| {
+                    (gate_row_ids.clone().chain(blinding_rows.into_iter())).flat_map(move |row| {
                         let row = row as i32 + n;
                         gate.polynomials().iter().enumerate().filter_map(
                             move |(poly_index, poly)| match poly.evaluate_lazy(
@@ -1345,8 +1341,6 @@
 
     /// Returns `Ok(())` if this `MockProver` is satisfied, or a list of errors indicating
     /// the reasons that the circuit is not satisfied.
-=======
->>>>>>> 73408a14
     /// Constraints are only checked at `gate_row_ids`, and lookup inputs are only checked at `lookup_input_row_ids`, parallelly.
     pub fn verify_at_rows<I: Clone + Iterator<Item = usize>>(
         &self,
